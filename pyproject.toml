[build-system]
requires = ["setuptools>=42", "wheel"]
build-backend = "setuptools.build_meta"

[project]
name = "mxcp"
version = "0.1.1"
description = "RAW Model Context Protocol"
authors = [{ name = "RAW Labs SA", email = "hello@raw-labs.com" }]
readme = "README.md"
license = "BUSL-1.1"
requires-python = ">=3.9"
dependencies = [
    "mcp>=1.9.0",  # Official MCP Python SDK
    "click>=8.1.7",
    "pyyaml>=6.0.1",
    "jsonschema",
    "duckdb>=0.9.2",
    "jinja2>=3.1.3",
    "aiohttp>=3.8.0",  # Required for MCP HTTP transport
    "starlette>=0.27.0",  # Required for MCP HTTP transport
    "makefun",
    "pandas>=2.0.0",  # Required for DuckDB DataFrame operations
    "posthog>=3.0.0",  # For anonymous usage analytics
    "dbt-core>=1.6.0",  # dbt core for data transformations
    "dbt-duckdb>=1.6.0",  # dbt DuckDB adapter
    "pygls>=1.0.0",  # Python Language Server Protocol implementation
    "lsprotocol>=2023.0.0",  # Language Server Protocol types for pygls
    "cel-python>=0.2.0",  # Common Expression Language for policy enforcement
    "attrs>=25.3.0",  # For LSP data classes and models
]

[project.scripts]
mxcp = "mxcp.__main__:cli"

[project.optional-dependencies]
dev = [
    "pytest",
    "pytest-asyncio",  # For testing async code
    "pytest-cov",  # For test coverage
    "pytest-mock",  # For better mock integration with pytest
    "pytest-timeout",  # For test timeout protection
    "pytest-lsp>=0.4.3",  # For LSP testing support
    "aioresponses",  # For mocking HTTP requests
    "black",  # For code formatting
    "isort",  # For import sorting
    "mypy",  # For type checking
    "hvac>=2.0.0",  # For testing Vault integration
    "build",  # For building the package
    "twine",  # For publishing to PyPI
]
vault = [
    "hvac>=2.0.0",  # HashiCorp Vault client for vault:// URL support
]

[tool.setuptools]
package-dir = {"" = "src"}
<<<<<<< HEAD
packages = [
    "mxcp", 
    "mxcp.audit", 
    "mxcp.cli", 
    "mxcp.config", 
    "mxcp.config.schemas", 
    "mxcp.server", 
    "mxcp.auth", 
    "mxcp.drift", 
    "mxcp.endpoints", 
    "mxcp.engine", 
    "mxcp.plugins", 
    "mxcp.policies", 
    "mxcp.lsp",
    "mxcp.lsp.utils",
    "mxcp.lsp.features",
    "mxcp.lsp.features.completion",
    "mxcp.lsp.features.diagnostics",
    "mxcp.lsp.features.semantic_tokens"
]
=======
packages = ["mxcp", "mxcp.audit", "mxcp.cli", "mxcp.config", "mxcp.config.schemas", "mxcp.server", "mxcp.auth", "mxcp.drift", "mxcp.drift.schemas", "mxcp.endpoints", "mxcp.endpoints.schemas", "mxcp.engine", "mxcp.plugins", "mxcp.policies"]
>>>>>>> b54c16da
include-package-data = true

[tool.setuptools.package-data]
"mxcp.config.schemas" = ["*.json"]
"mxcp.endpoints.schemas" = ["*.json"]
"mxcp.drift.schemas" = ["*.json"]

[tool.pytest.ini_options]
testpaths = ["tests"]
python_files = ["test_*.py"]
addopts = "-v"
asyncio_mode = "auto"  # Enable async test support

[tool.black]
line-length = 100
target-version = ["py39"]

[tool.isort]
profile = "black"
line_length = 100

[tool.mypy]
python_version = "3.9"
warn_return_any = true
warn_unused_configs = true
disallow_untyped_defs = true
disallow_incomplete_defs = true<|MERGE_RESOLUTION|>--- conflicted
+++ resolved
@@ -55,7 +55,6 @@
 
 [tool.setuptools]
 package-dir = {"" = "src"}
-<<<<<<< HEAD
 packages = [
     "mxcp", 
     "mxcp.audit", 
@@ -65,7 +64,9 @@
     "mxcp.server", 
     "mxcp.auth", 
     "mxcp.drift", 
+    "mxcp.drift.schemas",
     "mxcp.endpoints", 
+    "mxcp.endpoints.schemas",
     "mxcp.engine", 
     "mxcp.plugins", 
     "mxcp.policies", 
@@ -76,9 +77,6 @@
     "mxcp.lsp.features.diagnostics",
     "mxcp.lsp.features.semantic_tokens"
 ]
-=======
-packages = ["mxcp", "mxcp.audit", "mxcp.cli", "mxcp.config", "mxcp.config.schemas", "mxcp.server", "mxcp.auth", "mxcp.drift", "mxcp.drift.schemas", "mxcp.endpoints", "mxcp.endpoints.schemas", "mxcp.engine", "mxcp.plugins", "mxcp.policies"]
->>>>>>> b54c16da
 include-package-data = true
 
 [tool.setuptools.package-data]
