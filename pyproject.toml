--- conflicted
+++ resolved
@@ -4,11 +4,7 @@
 
 [project]
 name = "mxcp"
-<<<<<<< HEAD
-version = "0.8.0"
-=======
 version = "0.8.1"
->>>>>>> 2dcec1d8
 description = "Enterprise MCP framework for building production AI tools with SQL/Python, featuring security, audit trails, and policy enforcement"
 authors = [{ name = "RAW Labs SA", email = "mxcp@raw-labs.com" }]
 readme = "README.md"
@@ -16,11 +12,7 @@
 requires-python = ">=3.10"
 dependencies = [
     # MCP Framework (needed by SDK)
-<<<<<<< HEAD
-    "mcp>=1.12,<1.17",  # Official MCP Python SDK
-=======
     "mcp>=1.12,<1.18",  # Official MCP Python SDK
->>>>>>> 2dcec1d8
     "aiohttp>=3.8.0",  # HTTP transport for MCP
     "starlette>=0.27.0",  # HTTP server framework
     
