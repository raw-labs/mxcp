[build-system]
requires = ["setuptools>=42", "wheel"]
build-backend = "setuptools.build_meta"

[project]
name = "mxcp"
version = "0.9.2"
description = "Enterprise MCP framework for building production AI tools with SQL/Python, featuring security, audit trails, and policy enforcement"
authors = [{ name = "RAW Labs SA", email = "mxcp@raw-labs.com" }]
readme = "README.md"
license = "BUSL-1.1"
requires-python = ">=3.10"
dependencies = [
<<<<<<< HEAD
    # MCP Framework
    "mcp>=1.12,<1.18",  # Official MCP Python SDK
=======
    # MCP Framework (needed by SDK)
    "mcp>=1.12,<1.22",  # Official MCP Python SDK
>>>>>>> 8e600cf0
    "aiohttp>=3.8.0",  # HTTP transport for MCP
    "starlette>=0.27.0",  # HTTP server framework
    
    # Data & Processing
    "duckdb>=1.4.1",  # Embedded analytics database
    "pandas>=2.0.0",  # DataFrame operations with DuckDB
    "jsonschema>=4.0.0",  # Schema validation
    "pyyaml>=6.0.1",  # Configuration parsing
    "jinja2>=3.1.3",  # Template engine for SQL/Python generation
    "makefun",  # Dynamic function creation
    "cel-python>=0.2.0",  # Policy enforcement engine
    "httpx>=0.25.0",  # HTTP client for API calls
    
    # CLI
    "click>=8.1.7",  # CLI framework
    "posthog>=3.0.0",  # Usage analytics (always available)
    "dbt-core>=1.6.0",  # dbt core for data transformations
    "dbt-duckdb>=1.6.0",  # dbt DuckDB adapter
    
    # Observability
    "opentelemetry-api>=1.24.0",  # OpenTelemetry API
    "opentelemetry-sdk>=1.24.0",  # OpenTelemetry SDK
    "opentelemetry-exporter-otlp-proto-http>=1.24.0",  # OTLP HTTP exporter
    "opentelemetry-exporter-prometheus>=0.48b0",  # Prometheus metrics exporter

    # Admin API
    "fastapi>=0.110.0",  # FastAPI for admin API
    "uvicorn[standard]>=0.27.0",  # ASGI server for admin API
    "psutil>=5.9.0",  # System metrics for admin API
]

[project.scripts]
mxcp = "mxcp.__main__:cli"

[project.optional-dependencies]
# === Development Dependencies ===
dev = [
    "pytest",
    "pytest-asyncio",  # For testing async code
    "pytest-cov",  # For test coverage
    "pytest-mock",  # For better mock integration with pytest
    "pytest-timeout",  # For test timeout protection
    "aioresponses",  # For mocking HTTP requests
    "httpx>=0.26.0",  # For FastAPI TestClient
    "black",  # For code formatting
    "ruff",  # For linting and import sorting
    "mypy",  # For type checking
    "types-jsonschema",  # Type stubs for jsonschema
    "types-PyYAML",  # Type stubs for PyYAML
    "types-psutil",  # Type stubs for psutil
    "pandas-stubs",  # Type stubs for pandas
    "build",  # For building the package
    "twine",  # For publishing to PyPI
]

# === SDK Secret Providers (optional) ===
vault = [
    "hvac>=2.0.0",  # HashiCorp Vault client for mxcp.sdk.core.config.resolvers.vault
]
onepassword = [
    "onepassword-sdk>=0.3.0",  # 1Password SDK for mxcp.sdk.core.config.resolvers.onepassword
]

# === Everything Optional ===
all = [
    # Secret providers
    "hvac>=2.0.0",
    "onepassword-sdk>=0.3.0",
    # Development tools
    "pytest",
    "pytest-asyncio",
    "pytest-cov",
    "pytest-mock",
    "pytest-timeout",
    "aioresponses",
    "black",
    "ruff",
    "mypy",
    "types-jsonschema",
    "types-psutil",
    "pandas-stubs",
    "build",
    "twine",
]

[tool.setuptools]
package-dir = {"" = "src"}
packages = [
    "mxcp",
    "mxcp.runtime",  # Extension system - kept at top-level for backward compatibility
    "mxcp.plugins",  # Plugin system - kept at top-level for backward compatibility
    # Server
    "mxcp.server",
    # Server - Admin API
    "mxcp.server.admin",
    "mxcp.server.admin.endpoints",
    # Server - Core modules
    "mxcp.server.core",
    "mxcp.server.core.auth",
    "mxcp.server.core.config",
    "mxcp.server.core.refs",
    # Server - Definitions
    "mxcp.server.definitions",
    "mxcp.server.definitions.endpoints",
    "mxcp.server.definitions.evals",
    # Server - Executor
    "mxcp.server.executor",
    "mxcp.server.executor.runners",
    # Server - Interfaces
    "mxcp.server.interfaces",
    "mxcp.server.interfaces.cli",
    "mxcp.server.interfaces.server",
    # Server - Other core modules
    "mxcp.server.schemas",
    # Server - Services
    "mxcp.server.services",
    "mxcp.server.services.audit",
    "mxcp.server.services.dbt",
    "mxcp.server.services.drift",
    "mxcp.server.services.endpoints",
    "mxcp.server.services.evals",
    "mxcp.server.services.tests",
    # SDK
    "mxcp.sdk",
    "mxcp.sdk.audit",
    "mxcp.sdk.audit.backends",
    "mxcp.sdk.auth",
    "mxcp.sdk.auth.providers",
    "mxcp.sdk.core",
    "mxcp.sdk.core.analytics",
    "mxcp.sdk.core.config",
    "mxcp.sdk.core.config.resolvers",
    "mxcp.sdk.duckdb",
    "mxcp.sdk.evals",
    "mxcp.sdk.executor",
    "mxcp.sdk.executor.plugins",
    "mxcp.sdk.executor.plugins.python_plugin",
    "mxcp.sdk.policy",
    "mxcp.sdk.telemetry",
    "mxcp.sdk.validator",
    "mxcp.sdk.validator.decorators",
    "mxcp.sdk.validator.decorators.schemas",
]
include-package-data = true

[tool.setuptools.package-data]
"mxcp" = ["py.typed"]
"mxcp.server.schemas" = ["*.json"]
"mxcp.sdk.core.config" = ["schemas/*.json"]
"mxcp.sdk.validator.decorators.schemas" = ["*.json"]

[tool.pytest.ini_options]
testpaths = ["tests"]
python_files = ["test_*.py"]
addopts = "-v"
asyncio_mode = "auto"  # Enable async test support
markers = [
    "slow: marks tests as slow (deselect with '-m \"not slow\"')",
    "integration: marks tests as integration tests",
]

[tool.black]
line-length = 100
target-version = ["py310"]
extend-exclude = '''
^/examples/
'''

[tool.ruff]
line-length = 100
target-version = "py310"

# Exclude paths from linting
extend-exclude = [
    "tests/",
    "examples/",
    "scripts/",
]

[tool.ruff.lint]
# Enable specific rule categories
select = [
    "F",     # Pyflakes (includes F401 for unused imports)
    "E",     # pycodestyle errors
    "W",     # pycodestyle warnings
    "I",     # isort
    "UP",    # pyupgrade
    "B",     # flake8-bugbear
    "SIM",   # flake8-simplify
    "C4",    # flake8-comprehensions
]

# Ignore specific rules
ignore = [
    "E501",  # Line too long (handled by black)
    "B008",  # Do not perform function calls in argument defaults
    "SIM108", # Use ternary operator instead of if-else block
]

# Configure import sorting to match previous isort config
[tool.ruff.lint.isort]
known-first-party = ["mxcp"]

[tool.mypy]
python_version = "3.10"
warn_return_any = true
warn_unused_configs = true
disallow_untyped_defs = true
disallow_incomplete_defs = true
strict_optional = true
check_untyped_defs = true
warn_redundant_casts = true
warn_unused_ignores = true
show_error_codes = true
strict = true
# Use explicit package bases to avoid duplicate module issues
explicit_package_bases = true
# Tell mypy where to find the source code
packages = ["mxcp"]
# Explicitly set the source directory
mypy_path = "src"
# Exclude test and example directories
exclude = [
    "tests/",
    "examples/",
    "scripts/"
]

[dependency-groups]
dev = [
    "mypy>=1.16.1",
    "pytest>=8.4.1",
    "ruff>=0.12.8",
]

# Overrides removed - tests and examples are excluded above
<|MERGE_RESOLUTION|>--- conflicted
+++ resolved
@@ -11,13 +11,8 @@
 license = "BUSL-1.1"
 requires-python = ">=3.10"
 dependencies = [
-<<<<<<< HEAD
     # MCP Framework
-    "mcp>=1.12,<1.18",  # Official MCP Python SDK
-=======
-    # MCP Framework (needed by SDK)
     "mcp>=1.12,<1.22",  # Official MCP Python SDK
->>>>>>> 8e600cf0
     "aiohttp>=3.8.0",  # HTTP transport for MCP
     "starlette>=0.27.0",  # HTTP server framework
     
