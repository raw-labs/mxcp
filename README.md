--- conflicted
+++ resolved
@@ -259,14 +259,8 @@
 
 **Advanced:**
 - [Type System](docs/type-system.md) — Data types and validation
-<<<<<<< HEAD
-- [Integrations](docs/integrations.md) — Data sources and tools
-- [Drift Detection](docs/drift-detection.md) — Schema and endpoint change monitoring
-- [Language Server Protocol](src/mxcp/lsp/README.md) — LSP implementation for IDE support
-=======
 - [Plugins](docs/plugins.md) — Custom Python functions in DuckDB
 - [Integrations](docs/integrations.md) — Data sources and external tools
->>>>>>> cecde8c8
 
 ## 🤝 Contributing
 
