--- conflicted
+++ resolved
@@ -481,12 +481,8 @@
                 result = await client.call_tool("echo_message", {"message": "test1"})
                 assert result["original"] == "test1"
                 assert result["reversed"] == "1tset"
-<<<<<<< HEAD
-                result["length"]
-=======
                 # Verify initial state
                 assert result["length"] == len("test1")
->>>>>>> 41a3e04f
 
             # Wait a moment to ensure timestamp would be different
             await asyncio.sleep(1)
