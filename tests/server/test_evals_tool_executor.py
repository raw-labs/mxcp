"""Tests for EndpointToolExecutor integration."""

import os
from typing import Any

import pytest

from mxcp.sdk.auth import UserContext
from mxcp.sdk.executor import ExecutionContext
from mxcp.server.definitions.endpoints.models import EndpointDefinitionModel, SourceDefinitionModel
from mxcp.server.executor.runners.tool import EndpointToolExecutor
from pathlib import Path


class MockExecutionEngine:
    """Mock execution engine for testing."""

    def __init__(self, responses: dict[str, Any] | None = None):
        self.responses = responses or {}
        self.calls = []

    async def execute(
        self, language: str, source_code: str, params: dict[str, Any], context: ExecutionContext
    ) -> Any:
        """Mock execution that records calls and returns predefined responses."""
        self.calls.append(
            {"language": language, "source_code": source_code, "params": params, "context": context}
        )

        # Return based on source code or use default
        if source_code in self.responses:
            result = self.responses[source_code]
            if isinstance(result, Exception):
                raise result
            return result

        return f"Mock result for {source_code}"


class TestEndpointToolExecutor:
    """Test cases for EndpointToolExecutor."""

    def setup_method(self):
        """Set up test fixtures."""
        self.engine = MockExecutionEngine(
            {
                "SELECT current_date()": [{"date": "2024-01-15"}],
                "return 2 + 2": 4,
                "weather.py": {"temperature": 22, "condition": "sunny"},
            }
        )

<<<<<<< HEAD
        self.endpoints: list[tuple[EndpointDefinitionModel, Path]] = [
            (
                EndpointDefinitionModel.model_validate(
                    {
                        "mxcp": 1,
                        "tool": {
                            "name": "get_date",
                            "description": "Get current date",
                            "parameters": [],
                            "source": {"code": "SELECT current_date()"},
                        },
                    }
                ),
                Path("endpoints/get_date.yml"),
            ),
            (
                EndpointDefinitionModel.model_validate(
                    {
                        "mxcp": 1,
                        "tool": {
                            "name": "calculate",
                            "description": "Calculate expression",
                            "parameters": [{"name": "expr", "type": "string"}],
                            "source": {"code": "return 2 + 2", "language": "python"},
                        },
                    }
                ),
                Path("endpoints/calculate.yml"),
            ),
            (
                EndpointDefinitionModel.model_validate(
                    {
                        "mxcp": 1,
                        "tool": {
                            "name": "get_weather",
                            "description": "Get weather info",
                            "parameters": [{"name": "location", "type": "string"}],
                            "source": {"code": "weather.py", "language": "python"},
                        },
                    }
                ),
                Path("endpoints/get_weather.yml"),
            ),
            (
                EndpointDefinitionModel.model_validate(
                    {
                        "mxcp": 1,
                        "resource": {
                            "uri": "data://users",
                            "description": "User data resource",
                            "parameters": [{"name": "limit", "type": "integer"}],
                            "source": {"code": "SELECT * FROM users LIMIT $limit"},
                        },
                    }
                ),
                Path("endpoints/users.yml"),
=======
        self.endpoints: list[EndpointDefinitionModel] = [
            EndpointDefinitionModel.model_validate(
                {
                    "mxcp": 1,
                    "tool": {
                        "name": "get_date",
                        "description": "Get current date",
                        "parameters": [],
                        "source": {"code": "SELECT current_date()"},
                    },
                }
            ),
            EndpointDefinitionModel.model_validate(
                {
                    "mxcp": 1,
                    "tool": {
                        "name": "calculate",
                        "description": "Calculate expression",
                        "parameters": [{"name": "expr", "type": "string"}],
                        "source": {"code": "return 2 + 2", "language": "python"},
                    },
                }
            ),
            EndpointDefinitionModel.model_validate(
                {
                    "mxcp": 1,
                    "tool": {
                        "name": "get_weather",
                        "description": "Get weather info",
                        "parameters": [{"name": "location", "type": "string"}],
                        "source": {"file": "weather.py", "language": "python"},
                    },
                }
            ),
            EndpointDefinitionModel.model_validate(
                {
                    "mxcp": 1,
                    "resource": {
                        "uri": "data://users",
                        "description": "User data resource",
                        "parameters": [{"name": "limit", "type": "integer"}],
                        "source": {"code": "SELECT * FROM users LIMIT $limit"},
                    },
                }
>>>>>>> 6387a92b
            ),
        ]

        self.executor = EndpointToolExecutor(self.engine, self.endpoints)

    def test_initialization(self):
        """Test EndpointToolExecutor initialization."""
        assert self.executor.engine == self.engine
        assert len(self.executor.endpoints) == len(self.endpoints)
        assert len(self.executor._tool_map) == 4
        assert "get_date" in self.executor._tool_map
        assert "data://users" in self.executor._tool_map

    @pytest.mark.asyncio
    async def test_execute_tool_with_code(self):
        """Test executing a tool with inline code."""
        user_context = UserContext(provider="test", user_id="test-user", username="testuser")

        result = await self.executor.execute_tool("get_date", {}, user_context=user_context)

        assert result == [{"date": "2024-01-15"}]

        # Verify engine was called correctly
        assert len(self.engine.calls) == 1
        call = self.engine.calls[0]
        assert call["language"] == "sql"  # Default language
        assert call["source_code"] == "SELECT current_date()"
        assert call["params"] == {}
        assert call["context"].user_context == user_context

    @pytest.mark.asyncio
    async def test_execute_tool_with_language(self):
        """Test executing a tool with explicit language."""
        result = await self.executor.execute_tool("calculate", {"expr": "2+2"})

        assert result == 4

        # Verify engine was called with correct language
        assert len(self.engine.calls) == 1
        call = self.engine.calls[0]
        assert call["language"] == "python"
        assert call["source_code"] == "return 2 + 2"
        assert call["params"] == {"expr": "2+2"}

    @pytest.mark.asyncio
    async def test_execute_tool_with_file(self):
        """Test executing a tool with file reference."""
        tmp_file = Path("weather.py")
        tmp_file.write_text("weather.py")
        result = await self.executor.execute_tool("get_weather", {"location": "Paris"})

        assert result == {"temperature": 22, "condition": "sunny"}

        # Verify engine was called correctly
        assert len(self.engine.calls) == 1
        call = self.engine.calls[0]
        assert call["language"] == "python"
        assert call["source_code"] == "weather.py"
        assert call["params"] == {"location": "Paris"}
        if tmp_file.exists():
            tmp_file.unlink()

    @pytest.mark.asyncio
    async def test_execute_resource(self):
        """Test executing a resource endpoint."""
        result = await self.executor.execute_tool("data://users", {"limit": 10})

        assert result == "Mock result for SELECT * FROM users LIMIT $limit"

        # Verify engine was called correctly
        assert len(self.engine.calls) == 1
        call = self.engine.calls[0]
        assert call["language"] == "sql"  # Default for no explicit language
        assert call["source_code"] == "SELECT * FROM users LIMIT $limit"
        assert call["params"] == {"limit": 10}

    @pytest.mark.asyncio
    async def test_execute_tool_not_found(self):
        """Test error when tool is not found."""
        with pytest.raises(ValueError) as exc_info:
            await self.executor.execute_tool("nonexistent", {})

        assert "Tool 'nonexistent' not found" in str(exc_info.value)
        assert "Available tools:" in str(exc_info.value)

    @pytest.mark.asyncio
    async def test_execute_tool_execution_error(self):
        """Test error propagation from execution engine."""
        # Configure engine to raise an error
        self.engine.responses["SELECT current_date()"] = RuntimeError("Database error")

        with pytest.raises(RuntimeError) as exc_info:
            await self.executor.execute_tool("get_date", {})

        assert "Database error" in str(exc_info.value)

    @pytest.mark.asyncio
    async def test_execute_tool_no_source(self):
        """Test error when endpoint has no source."""
        endpoint = EndpointDefinitionModel.model_validate(
            {
                "mxcp": 1,
                "tool": {
                    "name": "broken_tool",
                    "description": "Tool with no source",
                    "parameters": [],
                    "source": {"code": "SELECT 1"},
                },
            }
        )
        # Force the source to be invalid to simulate missing configuration
        assert endpoint.tool is not None
        object.__setattr__(
            endpoint.tool,
            "source",
            SourceDefinitionModel.model_construct(code=None, file=None),
        )
<<<<<<< HEAD
        endpoints_no_source: list[tuple[EndpointDefinitionModel, Path]] = [
            (endpoint, Path("endpoints/broken.yml"))
        ]
=======
        endpoints_no_source: list[EndpointDefinitionModel] = [endpoint]
>>>>>>> 6387a92b

        executor = EndpointToolExecutor(self.engine, endpoints_no_source)

        with pytest.raises(ValueError) as exc_info:
            await executor.execute_tool("broken_tool", {})

        assert "No source code or file found in source definition" in str(exc_info.value)

    def test_get_language_inference(self):
        """Test language inference via endpoint execution."""
        # Create endpoints with different language sources
<<<<<<< HEAD
        test_endpoints: list[tuple[EndpointDefinitionModel, Path]] = [
            (
                EndpointDefinitionModel.model_validate(
                    {"mxcp": 1, "tool": {"name": "python_file_tool", "source": {"file": "script.py"}}}
                ),
                Path("endpoints/python.yml"),
            ),
            (
                EndpointDefinitionModel.model_validate(
                    {"mxcp": 1, "tool": {"name": "sql_file_tool", "source": {"file": "query.sql"}}}
                ),
                Path("endpoints/sql.yml"),
            ),
            (
                EndpointDefinitionModel.model_validate(
                    {
                        "mxcp": 1,
                        "tool": {
                            "name": "explicit_override_tool",
                            "source": {"file": "script.py", "language": "sql"},
                        },
                    }
                ),
                Path("endpoints/override.yml"),
            ),
            (
                EndpointDefinitionModel.model_validate(
                    {"mxcp": 1, "tool": {"name": "default_sql_tool", "source": {"code": "some code"}}}
                ),
                Path("endpoints/default.yml"),
=======
        test_endpoints: list[EndpointDefinitionModel] = [
            EndpointDefinitionModel.model_validate(
                {"mxcp": 1, "tool": {"name": "python_file_tool", "source": {"file": "script.py"}}}
            ),
            EndpointDefinitionModel.model_validate(
                {"mxcp": 1, "tool": {"name": "sql_file_tool", "source": {"file": "query.sql"}}}
            ),
            EndpointDefinitionModel.model_validate(
                {
                    "mxcp": 1,
                    "tool": {
                        "name": "explicit_override_tool",
                        "source": {"file": "script.py", "language": "sql"},
                    },
                }
            ),
            EndpointDefinitionModel.model_validate(
                {"mxcp": 1, "tool": {"name": "default_sql_tool", "source": {"code": "some code"}}}
>>>>>>> 6387a92b
            ),
        ]

        test_executor = EndpointToolExecutor(self.engine, test_endpoints)

        # Verify the tools were properly registered
        assert "python_file_tool" in test_executor._tool_map
        assert "sql_file_tool" in test_executor._tool_map
        assert "explicit_override_tool" in test_executor._tool_map
        assert "default_sql_tool" in test_executor._tool_map

    @pytest.mark.asyncio
    async def test_execute_tool_loads_file_content(self, tmp_path, monkeypatch):
        """Ensure file-based sources are read and executed with their content."""
        sql_dir = tmp_path / "sql"
        sql_dir.mkdir()
        sql_file = sql_dir / "hello.sql"
        sql_file.write_text("select 1 as val;")

        # Provide mxcp-site.yml so find_repo_root() resolves to tmp_path
        (tmp_path / "mxcp-site.yml").write_text("mxcp: 1\nproject: test\nprofile: default\n")
        monkeypatch.chdir(tmp_path)

        endpoint = (
            EndpointDefinitionModel.model_validate(
                {"mxcp": 1, "tool": {"name": "hello_tool", "source": {"file": "sql/hello.sql"}}}
            ),
            Path("endpoints/hello.yml"),
        )

        engine = MockExecutionEngine({"select 1 as val;": {"val": 1}})
        executor = EndpointToolExecutor(engine, [endpoint])

        result = await executor.execute_tool("hello_tool", {})

        assert result == {"val": 1}
        assert engine.calls[0]["source_code"] == "select 1 as val;"

    @pytest.mark.asyncio
    async def test_execute_tool_loads_relative_parent_path(self, tmp_path, monkeypatch):
        """Relative paths with '..' should resolve correctly."""
        (tmp_path / "mxcp-site.yml").write_text("mxcp: 1\nproject: test\nprofile: default\n")
        sql_dir = tmp_path.parent / "shared-sql"
        sql_dir.mkdir(exist_ok=True)
        sql_file = sql_dir / "hi.sql"
        sql_file.write_text("select 2 as val;")

        # endpoint references ../shared-sql/hi.sql relative to repo root
        endpoint = (
            EndpointDefinitionModel.model_validate(
                {"mxcp": 1, "tool": {"name": "hi_tool", "source": {"file": "../shared-sql/hi.sql"}}}
            ),
            Path("endpoints/hi.yml"),
        )

        engine = MockExecutionEngine({"select 2 as val;": {"val": 2}})
        monkeypatch.chdir(tmp_path)
        executor = EndpointToolExecutor(engine, [endpoint])

        result = await executor.execute_tool("hi_tool", {})

        assert result == {"val": 2}<|MERGE_RESOLUTION|>--- conflicted
+++ resolved
@@ -50,7 +50,6 @@
             }
         )
 
-<<<<<<< HEAD
         self.endpoints: list[tuple[EndpointDefinitionModel, Path]] = [
             (
                 EndpointDefinitionModel.model_validate(
@@ -107,52 +106,6 @@
                     }
                 ),
                 Path("endpoints/users.yml"),
-=======
-        self.endpoints: list[EndpointDefinitionModel] = [
-            EndpointDefinitionModel.model_validate(
-                {
-                    "mxcp": 1,
-                    "tool": {
-                        "name": "get_date",
-                        "description": "Get current date",
-                        "parameters": [],
-                        "source": {"code": "SELECT current_date()"},
-                    },
-                }
-            ),
-            EndpointDefinitionModel.model_validate(
-                {
-                    "mxcp": 1,
-                    "tool": {
-                        "name": "calculate",
-                        "description": "Calculate expression",
-                        "parameters": [{"name": "expr", "type": "string"}],
-                        "source": {"code": "return 2 + 2", "language": "python"},
-                    },
-                }
-            ),
-            EndpointDefinitionModel.model_validate(
-                {
-                    "mxcp": 1,
-                    "tool": {
-                        "name": "get_weather",
-                        "description": "Get weather info",
-                        "parameters": [{"name": "location", "type": "string"}],
-                        "source": {"file": "weather.py", "language": "python"},
-                    },
-                }
-            ),
-            EndpointDefinitionModel.model_validate(
-                {
-                    "mxcp": 1,
-                    "resource": {
-                        "uri": "data://users",
-                        "description": "User data resource",
-                        "parameters": [{"name": "limit", "type": "integer"}],
-                        "source": {"code": "SELECT * FROM users LIMIT $limit"},
-                    },
-                }
->>>>>>> 6387a92b
             ),
         ]
 
@@ -270,25 +223,9 @@
             "source",
             SourceDefinitionModel.model_construct(code=None, file=None),
         )
-<<<<<<< HEAD
         endpoints_no_source: list[tuple[EndpointDefinitionModel, Path]] = [
             (endpoint, Path("endpoints/broken.yml"))
         ]
-=======
-        endpoints_no_source: list[EndpointDefinitionModel] = [endpoint]
->>>>>>> 6387a92b
-
-        executor = EndpointToolExecutor(self.engine, endpoints_no_source)
-
-        with pytest.raises(ValueError) as exc_info:
-            await executor.execute_tool("broken_tool", {})
-
-        assert "No source code or file found in source definition" in str(exc_info.value)
-
-    def test_get_language_inference(self):
-        """Test language inference via endpoint execution."""
-        # Create endpoints with different language sources
-<<<<<<< HEAD
         test_endpoints: list[tuple[EndpointDefinitionModel, Path]] = [
             (
                 EndpointDefinitionModel.model_validate(
@@ -319,26 +256,6 @@
                     {"mxcp": 1, "tool": {"name": "default_sql_tool", "source": {"code": "some code"}}}
                 ),
                 Path("endpoints/default.yml"),
-=======
-        test_endpoints: list[EndpointDefinitionModel] = [
-            EndpointDefinitionModel.model_validate(
-                {"mxcp": 1, "tool": {"name": "python_file_tool", "source": {"file": "script.py"}}}
-            ),
-            EndpointDefinitionModel.model_validate(
-                {"mxcp": 1, "tool": {"name": "sql_file_tool", "source": {"file": "query.sql"}}}
-            ),
-            EndpointDefinitionModel.model_validate(
-                {
-                    "mxcp": 1,
-                    "tool": {
-                        "name": "explicit_override_tool",
-                        "source": {"file": "script.py", "language": "sql"},
-                    },
-                }
-            ),
-            EndpointDefinitionModel.model_validate(
-                {"mxcp": 1, "tool": {"name": "default_sql_tool", "source": {"code": "some code"}}}
->>>>>>> 6387a92b
             ),
         ]
 
