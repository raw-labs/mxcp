"""Endpoint execution runner for the MXCP executor system.

This module contains the core execution functions that handle the actual
execution of code and prompt endpoints. It provides the low-level execution
logic used by higher-level endpoint orchestration code.
"""

import logging
from pathlib import Path
from typing import TYPE_CHECKING, Any, Optional, cast

from jinja2 import Template

if TYPE_CHECKING:
    from mxcp.server.interfaces.server.mcp import RAWMCP

from mxcp.sdk.auth import UserContext
from mxcp.sdk.executor import ExecutionContext
from mxcp.sdk.executor.interfaces import ExecutionEngine
from mxcp.sdk.validator import TypeValidator
from mxcp.server.core.config._types import SiteConfig, UserConfig
from mxcp.server.definitions.endpoints._types import (
    EndpointDefinition,
    PromptDefinition,
    TypeDefinition,
)
from mxcp.server.definitions.endpoints.utils import prepare_source_for_execution

logger = logging.getLogger(__name__)


async def execute_prompt_with_validation(
    prompt_def: PromptDefinition, params: dict[str, Any], skip_output_validation: bool
) -> Any:
    """Execute prompt endpoint with proper validation and template rendering.

    Uses the SAME validator as SDK executor (mxcp.sdk.validator) for full consistency.
    Handles defaults, constraints, template rendering - everything the SDK does.
    """

    validated_params = params
    if not skip_output_validation:
        input_schema = prompt_def.get("parameters")
        if input_schema:
            # Use correct validator and schema structure (same as SDK executor)
            schema_dict = {"input": {"parameters": input_schema}}
            validator = TypeValidator.from_dict(schema_dict)
            validated_params = validator.validate_input(params)
    else:
        # Apply defaults even when skipping validation (for template rendering)
        param_defs = prompt_def.get("parameters") or []
        validated_params = params.copy()
        for param_def in param_defs:
            name = param_def["name"]
            if name not in validated_params and "default" in param_def:
                validated_params[name] = param_def["default"]

    # Template rendering with validated parameters
    messages = prompt_def.get("messages", [])
    processed_messages = []

    for msg in messages:
        template = Template(msg["prompt"])
        processed_prompt = template.render(**validated_params)

        processed_msg = {
            "prompt": processed_prompt,
            "role": msg.get("role"),
            "type": msg.get("type"),
        }
        processed_messages.append(processed_msg)

    return processed_messages


async def execute_code_with_engine(
    endpoint_definition: EndpointDefinition,
    endpoint_type: str,
    endpoint_file_path: Path,
    repo_root: Path,
    params: dict[str, Any],
    execution_engine: ExecutionEngine,
    skip_output_validation: bool,
    user_config: UserConfig,
    site_config: SiteConfig,
    user_context: UserContext | None = None,
<<<<<<< HEAD
    server_ref: Optional["RAWMCP"] = None,
=======
    request_headers: dict[str, str] | None = None,
>>>>>>> 41a3e04f
) -> Any:
    """Execute tool/resource endpoint using SDK execution engine.

    The SDK executor handles input validation internally via input_schema.
    We only need to handle output policy enforcement here.
    """
    # Prepare source code and language
    language, source_code = prepare_source_for_execution(
        endpoint_definition,
        endpoint_type,
        endpoint_file_path,
        repo_root,
        include_function_name=True,
    )

    # Create execution context and populate with runtime data for the runtime module
    execution_context = ExecutionContext(user_context=user_context)

    # Populate context with data that runtime module expects
    execution_context.set("user_config", user_config)
    execution_context.set("site_config", site_config)
<<<<<<< HEAD
    if server_ref:
        execution_context.set("_mxcp_server", server_ref)
=======

    # Add HTTP headers
    if request_headers:
        execution_context.set("request_headers", request_headers)

    if hasattr(execution_engine, "_executors") and "sql" in execution_engine._executors:
        sql_executor = execution_engine._executors["sql"]

        if isinstance(sql_executor, DuckDBExecutor):
            logger.info("Found DuckDB executor via direct access, setting session in context")
            execution_context.set("duckdb_session", sql_executor.session)

            # Get plugins from the session if available
            if hasattr(sql_executor.session, "plugins"):
                execution_context.set("plugins", sql_executor.session.plugins)
    else:
        logger.error("Could not find SQL executor anywhere")
>>>>>>> 41a3e04f

    # Get validation schemas - SDK executor handles input validation internally
    input_schema: list[dict[str, Any]] | None = None
    output_schema: TypeDefinition | None = None
    return_def: TypeDefinition | None = None

    if endpoint_type == "tool":
        tool_def = endpoint_definition.get("tool")
        if not tool_def:
            raise ValueError("No tool definition found")
        params_raw = tool_def.get("parameters")
        # Cast to List[Dict[str, Any]] for SDK executor compatibility
        input_schema = (
            cast(list[dict[str, Any]] | None, params_raw) if isinstance(params_raw, list) else None
        )
        # Tools use "return" not "return_" in the YAML
        return_def = cast(TypeDefinition | None, tool_def.get("return"))
        output_schema = return_def if not skip_output_validation else None
    else:  # resource
        resource_def = endpoint_definition.get("resource")
        if not resource_def:
            raise ValueError("No resource definition found")
        params_raw = resource_def.get("parameters")
        # Cast to List[Dict[str, Any]] for SDK executor compatibility
        input_schema = (
            cast(list[dict[str, Any]] | None, params_raw) if isinstance(params_raw, list) else None
        )
        return_def = cast(TypeDefinition | None, resource_def.get("return"))
        output_schema = return_def if not skip_output_validation else None

    # Execute using the provided SDK engine
    # NOTE: We don't pass output_schema here because we need to transform the result first
    # for backward compatibility, then validate the transformed result
    result = await execution_engine.execute(
        language=language,
        source_code=source_code,
        params=params,
        context=execution_context,
        input_schema=input_schema,
        output_schema=None,  # Skip SDK validation, we'll validate after transformation
    )

    # ====================================================================
    # CRITICAL: Result transformation for backward compatibility
    # ====================================================================
    #
    # The SDK executor always returns arrays for SQL (e.g., [{"col": "val"}]).
    # Here, we transform the results based on return type:
    #
    # - return.type: "array"  → [{"col": "val"}, {"col": "val"}] (unchanged)
    # - return.type: "object" → {"col": "val"} (extract single dict)
    # - return.type: "string" → "val" (extract single scalar value)
    #
    # This transformation MUST happen BEFORE policy enforcement because:
    # 1. Output validation expects the transformed shape
    # 2. Policy enforcement expects the transformed shape
    #
    # Without this, endpoints with return.type="object" would break due to
    # e.g. the SDK executor returning a list of dicts instead of a single dict.
    # ====================================================================

    # Apply result transformation for both SQL and Python endpoints
    # The SDK executor tends to return lists for consistency, but we need
    # to transform based on the declared return type for backward compatibility
    if return_def and isinstance(result, list):
        result = transform_result_for_return_type(result, return_def)

    # Now validate the transformed result
    if output_schema and not skip_output_validation:

        schema_dict = {"output": output_schema}
        validator = TypeValidator.from_dict(schema_dict)
        result = validator.validate_output(result)

    return result


def transform_result_for_return_type(result: Any, return_def: TypeDefinition) -> Any:
    """Transform result based on return type definition.

    This replicates the exact logic from the old EndpointExecutor to maintain
    backward compatibility during the migration to SDK execution engine.

    Args:
        result: Result from SDK executor (typically a list of dicts)
        return_def: Return type definition from endpoint YAML

    Returns:
        Transformed result based on return type:
        - type: "array" → unchanged list
        - type: "object" → single dict (if exactly 1 row)
        - type: scalar → single value (if exactly 1 row, 1 column)

    Raises:
        ValueError: If result shape doesn't match return type expectations
    """
    return_type = return_def.get("type")

    # If return type is array or not specified, don't transform
    if return_type == "array" or not return_type:
        return result

    # For non-array types, we expect exactly one row
    if not isinstance(result, list):
        return result  # Not a list, return as-is

    if len(result) == 0:
        raise ValueError("No results returned")
    if len(result) > 1:
        raise ValueError(
            f"Expected single result for return type '{return_type}', but got {len(result)} results"
        )

    # We have exactly one row
    row = result[0]

    if return_type == "object":
        # Return the single dict
        return row
    else:
        # Scalar type (string, number, boolean, etc.)
        if not isinstance(row, dict):
            return row  # Not a dict, return as-is

        if len(row) != 1:
            raise ValueError(
                f"Expected single value for return type '{return_type}', but got {len(row)} values"
            )

        # Return the single column value
        return next(iter(row.values()))<|MERGE_RESOLUTION|>--- conflicted
+++ resolved
@@ -84,11 +84,8 @@
     user_config: UserConfig,
     site_config: SiteConfig,
     user_context: UserContext | None = None,
-<<<<<<< HEAD
     server_ref: Optional["RAWMCP"] = None,
-=======
     request_headers: dict[str, str] | None = None,
->>>>>>> 41a3e04f
 ) -> Any:
     """Execute tool/resource endpoint using SDK execution engine.
 
@@ -110,10 +107,8 @@
     # Populate context with data that runtime module expects
     execution_context.set("user_config", user_config)
     execution_context.set("site_config", site_config)
-<<<<<<< HEAD
     if server_ref:
         execution_context.set("_mxcp_server", server_ref)
-=======
 
     # Add HTTP headers
     if request_headers:
@@ -131,7 +126,6 @@
                 execution_context.set("plugins", sql_executor.session.plugins)
     else:
         logger.error("Could not find SQL executor anywhere")
->>>>>>> 41a3e04f
 
     # Get validation schemas - SDK executor handles input validation internally
     input_schema: list[dict[str, Any]] | None = None
