--- conflicted
+++ resolved
@@ -1,9 +1,6 @@
 import logging
 import time
-<<<<<<< HEAD
 from pathlib import Path
-=======
->>>>>>> 6387a92b
 from typing import Any
 
 from mxcp.sdk.auth import UserContext
@@ -50,10 +47,7 @@
 
     model_type = model_config.type
     api_key = model_config.api_key
-<<<<<<< HEAD
     options = model_config.options or {}
-=======
->>>>>>> 6387a92b
 
     if not api_key:
         raise ValueError(f"No API key configured for model '{model}'")
@@ -61,7 +55,6 @@
     if model_type == "claude":
         base_url = model_config.base_url or "https://api.anthropic.com"
         timeout = model_config.timeout or 30
-<<<<<<< HEAD
         return ClaudeConfig(
             name=model, api_key=api_key, base_url=base_url, timeout=timeout, options=options
         )
@@ -71,22 +64,11 @@
         return OpenAIConfig(
             name=model, api_key=api_key, base_url=base_url, timeout=timeout, options=options
         )
-=======
-        return ClaudeConfig(name=model, api_key=api_key, base_url=base_url, timeout=timeout)
-    elif model_type == "openai":
-        base_url = model_config.base_url or "https://api.openai.com/v1"
-        timeout = model_config.timeout or 30
-        return OpenAIConfig(name=model, api_key=api_key, base_url=base_url, timeout=timeout)
->>>>>>> 6387a92b
     else:
         raise ValueError(f"Unknown model type: {model_type}")
 
 
-<<<<<<< HEAD
 def _load_endpoints(site_config: SiteConfigModel) -> list[tuple[EndpointDefinitionModel, Path]]:
-=======
-def _load_endpoints(site_config: SiteConfigModel) -> list[EndpointDefinitionModel]:
->>>>>>> 6387a92b
     """Load all available endpoints.
 
     Args:
@@ -96,17 +78,10 @@
         List of (endpoint definition, file path)
     """
     loader = EndpointLoader(site_config)
-<<<<<<< HEAD
     endpoints: list[tuple[EndpointDefinitionModel, Path]] = []
     discovered = loader.discover_endpoints()
 
     for path, endpoint_def, error in discovered:
-=======
-    endpoints: list[EndpointDefinitionModel] = []
-    discovered = loader.discover_endpoints()
-
-    for _path, endpoint_def, error in discovered:
->>>>>>> 6387a92b
         if error is None and endpoint_def and (endpoint_def.tool or endpoint_def.resource):
             # Only include endpoints that have a tool or resource definition
             endpoints.append((endpoint_def, path))
@@ -115,11 +90,7 @@
 
 
 def _convert_endpoints_to_tool_definitions(
-<<<<<<< HEAD
     endpoints: list[tuple[EndpointDefinitionModel, Path]],
-=======
-    endpoints: list[EndpointDefinitionModel],
->>>>>>> 6387a92b
 ) -> list[ToolDefinition]:
     """Convert endpoint definitions to ToolDefinition objects for the LLM.
 
@@ -131,11 +102,7 @@
     """
     tool_definitions = []
 
-<<<<<<< HEAD
     for endpoint_def, _endpoint_path in endpoints:
-=======
-    for endpoint_def in endpoints:
->>>>>>> 6387a92b
         if endpoint_def.tool:
             tool = endpoint_def.tool
 
@@ -305,11 +272,7 @@
 
             try:
                 # Execute the prompt
-<<<<<<< HEAD
                 agent_result = await executor.execute_prompt(
-=======
-                response, tool_calls = await executor.execute_prompt(
->>>>>>> 6387a92b
                     test.prompt, user_context=test_user_context
                 )
 
@@ -317,9 +280,8 @@
                 tool_calls = agent_result.tool_calls
 
                 # Evaluate assertions
-                failures = []
+                failures: list[str] = []
                 assertions = test.assertions
-<<<<<<< HEAD
                 evaluation: dict[str, Any] | None = None
 
                 # Surface tool execution errors directly
@@ -330,8 +292,6 @@
                                 f"Tool '{call.tool}' failed: {call.error}", max_length=None
                             )
                         )
-=======
->>>>>>> 6387a92b
 
                 # Check must_call assertions
                 if assertions.must_call:
@@ -341,13 +301,8 @@
 
                         found = False
                         for call in tool_calls:
-<<<<<<< HEAD
                             if call.tool == expected_tool:
                                 actual_args = call.arguments or {}
-=======
-                            if call["tool"] == expected_tool:
-                                actual_args = call.get("arguments", {})
->>>>>>> 6387a92b
                                 if all(actual_args.get(k) == v for k, v in expected_args.items()):
                                     found = True
                                     break
@@ -360,11 +315,7 @@
                 # Check must_not_call assertions
                 if assertions.must_not_call:
                     for forbidden_tool in assertions.must_not_call:
-<<<<<<< HEAD
                         if any(call.tool == forbidden_tool for call in tool_calls):
-=======
-                        if any(call["tool"] == forbidden_tool for call in tool_calls):
->>>>>>> 6387a92b
                             failures.append(
                                 f"Tool '{forbidden_tool}' was called but should not have been"
                             )
@@ -382,7 +333,6 @@
                     for forbidden_text in assertions.answer_not_contains:
                         if forbidden_text.lower() in response.lower():
                             failures.append(f"Forbidden text '{forbidden_text}' found in response")
-<<<<<<< HEAD
 
                 if assertions.expected_answer:
                     evaluation = await executor.evaluate_expected_answer(
@@ -401,8 +351,6 @@
                     )
                     if grade != "correct":
                         failures.append(detail)
-=======
->>>>>>> 6387a92b
 
                 test_time = time.time() - test_start
 
