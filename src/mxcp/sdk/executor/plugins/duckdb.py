"""DuckDB executor plugin for SQL execution.

This plugin integrates with DuckDB to provide SQL execution with full plugin
support and lifecycle management. It uses a shared DuckDB runtime for connection
management.

Example usage:
    >>> from mxcp.sdk.executor import ExecutionEngine, ExecutionContext
    >>> from mxcp.sdk.executor.plugins import DuckDBExecutor
    >>> from mxcp.sdk.duckdb import DuckDBRuntime
    >>>
    >>> # Create shared runtime
    >>> runtime = DuckDBRuntime(database_config, plugins, plugin_config, secrets)
    >>>
    >>> # Create DuckDB executor with shared runtime
    >>> executor = DuckDBExecutor(runtime)
    >>>
    >>> # Create engine and register executor
    >>> engine = ExecutionEngine()
    >>> engine.register_executor(executor)
    >>>
    >>> # Execute SQL with parameters
    >>> result = await engine.execute(
    ...     language="sql",
    ...     source_code="SELECT * FROM table WHERE id = $id",
    ...     params={"id": 123}
    ... )
    >>>
    >>> # Execute with validation
    >>> input_schema = [{"name": "limit", "type": "integer", "default": 10}]
    >>> output_schema = {"type": "array", "items": {"type": "object"}}
    >>> result = await engine.execute(
    ...     language="sql",
    ...     source_code="SELECT * FROM users LIMIT $limit",
    ...     params={"limit": 5},
    ...     input_schema=input_schema,
    ...     output_schema=output_schema
    ... )
"""

import hashlib
import logging
from typing import TYPE_CHECKING, Any

import duckdb

from mxcp.sdk.telemetry import (
    decrement_gauge,
    get_current_span,
    increment_gauge,
    record_counter,
    traced_operation,
)

<<<<<<< HEAD
from ..context import (
    ExecutionContext,
    reset_execution_context,
    set_execution_context,
)
from ..interfaces import ExecutorPlugin
=======
from ..context import ExecutionContext, reset_execution_context, set_execution_context
from ..interfaces import ExecutorPlugin, ValidationResult
>>>>>>> 41a3e04f

if TYPE_CHECKING:
    from mxcp.sdk.duckdb import DuckDBRuntime

logger = logging.getLogger(__name__)


class DuckDBExecutor(ExecutorPlugin):
    """Executor plugin for DuckDB SQL execution.

    Uses a shared DuckDB runtime for connection management.
    """

    def __init__(self, runtime: "DuckDBRuntime"):
        """Initialize the DuckDB executor with shared runtime.

        Args:
            runtime: Shared DuckDB runtime for connection management
        """
        self._runtime = runtime

        # Log available plugins
        self._log_available_plugins()

        logger.info("DuckDB executor initialized")

    @property
    def language(self) -> str:
        """The language this executor handles."""
        return "sql"

    def prepare_context(self, context: ExecutionContext) -> None:
        """Prepare the execution context with DuckDB runtime.

        This stores the runtime in the context so that runtime
        modules can access the database and plugins.
        """
        logger.debug("Preparing execution context with DuckDB runtime")
        context.set("duckdb_runtime", self._runtime)

    def shutdown(self) -> None:
        """Clean up DuckDB executor resources."""
        # Runtime is managed externally, so we don't shut it down here
        pass

    def validate_source(self, source_code: str) -> ValidationResult:
        """Validate SQL source code syntax.

        Args:
            source_code: SQL code to validate

        Returns:
            ValidationResult with is_valid flag and optional error message
        """
        try:
<<<<<<< HEAD
            # Get a connection from the pool to validate
            with self._runtime.get_connection() as session:
=======
            # Try to prepare the statement to check syntax
            session = self.session
            if not session or not session.conn:
                return ValidationResult(is_valid=False, error_message="No DuckDB session available")

            with self._db_lock:
>>>>>>> 41a3e04f
                conn = session.conn
                if conn is None:
                    logger.error("No database connection available")
                    return False
                conn.execute(f"PREPARE stmt AS {source_code}")
                conn.execute("DEALLOCATE stmt")
            return ValidationResult(is_valid=True)
        except Exception as e:
            error_message = str(e)
            logger.debug(f"SQL validation failed: {error_message}")
            return ValidationResult(is_valid=False, error_message=error_message)

    def extract_parameters(self, source_code: str) -> list[str]:
        """Extract parameter names from SQL source code.

        Args:
            source_code: SQL code to analyze

        Returns:
            List of parameter names found in the SQL (e.g., ['id', 'name'] from "SELECT * FROM table WHERE id = $id AND name = $name")
        """
        try:
            # Use DuckDB's extract_statements to get parameter names
            statements = duckdb.extract_statements(source_code)
            if statements:
                return list(statements[0].named_parameters)
            return []
        except Exception as e:
            logger.debug(f"Parameter extraction failed: {e}")
            return []

    async def execute(
        self, source_code: str, params: dict[str, Any], context: ExecutionContext
    ) -> Any:
        """Execute SQL source code with parameters.

        Args:
            source_code: SQL query to execute
            params: Parameter values
            context: Execution context with user info for dynamic UDFs

        Returns:
            Query result as list of dictionaries
        """
        # Hash the query for privacy (similar to audit)
        query_hash = hashlib.sha256(source_code.encode()).hexdigest()[:16]

        # Extract operation type from SQL
        operation = "unknown"
        sql_lower = source_code.lower().strip()
        if sql_lower.startswith("select"):
            operation = "select"
        elif sql_lower.startswith("insert"):
            operation = "insert"
        elif sql_lower.startswith("update"):
            operation = "update"
        elif sql_lower.startswith("delete"):
            operation = "delete"
        elif sql_lower.startswith("create"):
            operation = "create"
        elif sql_lower.startswith("drop"):
            operation = "drop"

        # Track concurrent executions
        increment_gauge(
            "mxcp.duckdb.concurrent_executions",
            attributes={"operation": operation},
            description="Currently running DuckDB queries",
        )

        try:
            with traced_operation(
                "mxcp.duckdb.execute",
                attributes={
                    "db.system": "duckdb",
                    "db.statement.hash": query_hash,
                    "db.operation": operation,
                    "db.parameters.count": len(params) if params else 0,
                    "db.readonly": self._runtime.database_config.readonly,
                },
            ):
                try:
                    # Get a connection from the pool
                    with self._runtime.get_connection() as session:
                        # Set execution context for this execution, which is used for dynamic UDFs
                        context_token = set_execution_context(context)

                        try:
                            result = session.execute_query_to_dict(source_code, params)

                            # Add result metrics to current span
                            span = get_current_span()
                            if span and isinstance(result, list):
                                span.set_attribute("db.rows_affected", len(result))

                            # Record metrics
                            record_counter(
                                "mxcp.duckdb.queries_total",
                                attributes={"operation": operation, "status": "success"},
                                description="Total DuckDB queries executed",
                            )

                            return result
                        finally:
                            # Always reset the context when done
                            reset_execution_context(context_token)

                except Exception as e:
                    logger.error(f"SQL execution failed: {e}")
                    # Record failure metrics
                    record_counter(
                        "mxcp.duckdb.queries_total",
                        attributes={"operation": operation, "status": "error"},
                        description="Total DuckDB queries executed",
                    )
                    raise RuntimeError(f"Failed to execute SQL: {e}") from e
        finally:
            # Always decrement concurrent executions
            decrement_gauge(
                "mxcp.duckdb.concurrent_executions",
                attributes={"operation": operation},
                description="Currently running DuckDB queries",
            )

    def _log_available_plugins(self) -> None:
        """Log information about available DuckDB plugins."""
        try:
            if self._runtime.plugins:
                plugin_names = list(self._runtime.plugins.keys())
                logger.info(f"DuckDB plugins available: {plugin_names}")
            else:
                logger.info("No DuckDB plugins available")
        except Exception as e:
            logger.warning(f"Failed to check available plugins: {e}")<|MERGE_RESOLUTION|>--- conflicted
+++ resolved
@@ -52,17 +52,12 @@
     traced_operation,
 )
 
-<<<<<<< HEAD
 from ..context import (
     ExecutionContext,
     reset_execution_context,
     set_execution_context,
 )
-from ..interfaces import ExecutorPlugin
-=======
-from ..context import ExecutionContext, reset_execution_context, set_execution_context
 from ..interfaces import ExecutorPlugin, ValidationResult
->>>>>>> 41a3e04f
 
 if TYPE_CHECKING:
     from mxcp.sdk.duckdb import DuckDBRuntime
@@ -118,17 +113,11 @@
             ValidationResult with is_valid flag and optional error message
         """
         try:
-<<<<<<< HEAD
             # Get a connection from the pool to validate
             with self._runtime.get_connection() as session:
-=======
-            # Try to prepare the statement to check syntax
-            session = self.session
-            if not session or not session.conn:
-                return ValidationResult(is_valid=False, error_message="No DuckDB session available")
-
-            with self._db_lock:
->>>>>>> 41a3e04f
+                #### TODO do we need that really?
+                if not session.conn:
+                    return ValidationResult(is_valid=False, error_message="No DuckDB session available")
                 conn = session.conn
                 if conn is None:
                     logger.error("No database connection available")
