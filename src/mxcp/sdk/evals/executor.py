"""Agent-style LLM executor for MXCP evals."""

from __future__ import annotations

import logging
from collections.abc import Callable
from dataclasses import dataclass, field
from typing import Any, Protocol

from pydantic import BaseModel, Field, create_model
from pydantic_ai import Agent, ModelSettings, RunContext
from pydantic_ai.exceptions import ModelRetry, UnexpectedModelBehavior, UsageLimitExceeded
from pydantic_ai.models.anthropic import AnthropicModel
from pydantic_ai.models.openai import OpenAIChatModel, OpenAIResponsesModel
from pydantic_ai.providers.anthropic import AnthropicProvider
from pydantic_ai.providers.openai import OpenAIProvider
from pydantic_ai.tools import Tool
from pydantic_ai.tools import ToolDefinition as AgentToolDefinition

from mxcp.sdk.auth import UserContextModel

from ._types import ToolDefinition

# Agent/tool retry configuration
DEFAULT_AGENT_RETRIES = 30

logger = logging.getLogger(__name__)


class ToolExecutor(Protocol):
    """Protocol for tool execution strategies."""

    async def execute_tool(
<<<<<<< HEAD
        self, tool_name: str, arguments: dict[str, Any], user_context: UserContext | None = None
    ) -> Any: ...


@dataclass
class ToolCallRecord:
    id: str | None
    tool: str
    arguments: dict[str, Any]
    result: Any | None = None
    error: Any | None = None


@dataclass
class AgentResult:
    answer: str
    tool_calls: list[ToolCallRecord] = field(default_factory=list)
    error: str | None = None  # Execution error if agent failed to produce an answer
=======
        self,
        tool_name: str,
        arguments: dict[str, Any],
        user_context: UserContextModel | None = None,
    ) -> Any:
        """Execute a tool and return the result.
>>>>>>> 0585e0c3


class ProviderConfig(BaseModel):
    api_key: str | None = None
    base_url: str | None = None
    timeout: int | None = None
    model_config = {"extra": "forbid"}


class GradeResult(BaseModel):
    result: str = Field(default="unknown")
    comment: str = Field(default="")
    reasoning: str = Field(default="")


class LLMExecutor:
    """Pydantic-based agent loop with tool support."""

    def __init__(
        self,
        model_name: str,
        model_type: str,
        model_settings: ModelSettings,
        available_tools: list[ToolDefinition],
        tool_executor: ToolExecutor,
        provider_config: ProviderConfig | None = None,
        system_prompt: str | None = None,
        agent_retries: int = DEFAULT_AGENT_RETRIES,
    ):
        self.available_tools = available_tools
        self.tool_executor = tool_executor
        self.model_name = model_name
        self.model_type = model_type
        self.provider_config = provider_config or ProviderConfig()
        self._agent_cls: Callable[..., Any] = Agent
        self._model_settings = model_settings
        self._tool_models = self._build_tool_models(available_tools)
        self._tool_schemas: dict[str, dict[str, Any]] = {}
        self.system_prompt = system_prompt or self._build_system_prompt(available_tools)
        self._agent_retries = max(1, agent_retries)
        self._model_reference = self._build_model_reference()

        logger.info(
            "LLM executor initialized with model %s (%s) and %d tools",
            self.model_name,
            self.model_type,
            len(available_tools),
        )

    async def execute_prompt(
<<<<<<< HEAD
        self, prompt: str, user_context: UserContext | None = None, max_turns: int = 20
    ) -> AgentResult:
        """Run the agent loop for a prompt using pydantic-ai Agent."""
        history: list[ToolCallRecord] = []

        def _make_tool(tool_def: ToolDefinition) -> Tool:
            args_model = self._tool_models.get(tool_def.name)
            schema = self._tool_schemas.get(tool_def.name)
            if schema is None:
                schema = (
                    args_model.model_json_schema()
                    if args_model
                    else {"type": "object", "properties": {}, "required": []}
                )
                self._tool_schemas[tool_def.name] = schema

            async def _fn(**kwargs: Any) -> Any:
                if max_turns is not None and len(history) >= max_turns:
                    error_msg = f"Maximum tool calls exceeded ({max_turns})"
                    history.append(
                        ToolCallRecord(
                            id=None, tool=tool_def.name, arguments=kwargs, error=error_msg
                        )
                    )
                    raise RuntimeError(error_msg)
=======
        self, prompt: str, user_context: UserContextModel | None = None
    ) -> tuple[str, list[dict[str, Any]]]:
        """Execute a prompt and return the response and tool calls made.

        Args:
            prompt: The user prompt to execute
            user_context: Optional user context for tool execution

        Returns:
            Tuple of (final_response, list_of_tool_calls_made)
        """
        conversation_history: list[dict[str, Any]] = []
        tool_calls_made: list[dict[str, Any]] = []
        max_iterations = 10  # Prevent infinite loops

        for _iteration in range(max_iterations):
            # Get model-specific prompt
            full_prompt = self._get_model_prompt(prompt, conversation_history)

            # Call the LLM
            response = await self._call_llm(full_prompt)

            # Check if response contains tool calls
            tool_calls = self._extract_tool_calls(response)

            if not tool_calls:
                # No more tool calls, return final response
                return response, tool_calls_made

            # Execute tool calls
            tool_results = []
            for tool_call in tool_calls:
                tool_calls_made.append(tool_call)
>>>>>>> 0585e0c3

                record = ToolCallRecord(id=None, tool=tool_def.name, arguments=kwargs)
                try:
                    validated = (
                        args_model.model_validate(kwargs).model_dump() if args_model else kwargs
                    )
                    record.arguments = validated
                    result = await self.tool_executor.execute_tool(
                        tool_def.name, validated, user_context
                    )
                    record.result = result
                    return result
                except ModelRetry as exc:
                    error_response = self._build_tool_error_response(tool_def.name, exc.message)
                    record.error = error_response
                    raise
                except Exception as exc:  # noqa: BLE001
                    error_response = self._build_tool_error_response(tool_def.name, str(exc))
                    record.error = error_response
                    retry_message = self._format_tool_retry_message(error_response)
                    raise ModelRetry(retry_message) from exc
                finally:
                    history.append(record)

            async def _prepare(
                _ctx: RunContext[Any], _tool_def: AgentToolDefinition
            ) -> AgentToolDefinition:
                return AgentToolDefinition(
                    name=tool_def.name,
                    description=tool_def.description,
                    parameters_json_schema=schema,
                    strict=True,
                )

            tool = Tool(
                _fn,
                name=tool_def.name,
                description=tool_def.description,
                prepare=_prepare,
            )
            tool._mxcp_callable = _fn  # type: ignore[attr-defined]
            return tool

        agent_tools = [_make_tool(t) for t in self.available_tools]
        agent = self._agent_cls(
            model=self._model_reference,
            instructions=self.system_prompt,
            tools=agent_tools,
            retries=self._agent_retries,
        )

        try:
            agent_run = await agent.run(
                prompt, deps=user_context, model_settings=self._model_settings
            )

            answer = getattr(agent_run, "output", "")

            # Log detailed info about the result
            logger.debug(
                "Agent completed: answer_length=%d, tool_calls=%d, raw_output_type=%s",
                len(str(answer)) if answer else 0,
                len(history),
                type(answer).__name__,
            )

            if not answer:
                logger.warning(
                    "Agent returned empty output after %d tool calls. "
                    "Check conversation history above for details.",
                    len(history),
                )
            return AgentResult(answer=str(answer), tool_calls=history)

        except UnexpectedModelBehavior as exc:
            error_msg = f"Agent exhausted retries ({self._agent_retries}): {exc}"
            logger.error(
                "Agent failed after exhausting retries (retries=%d, tool_calls=%d): %s",
                self._agent_retries,
                len(history),
                exc,
            )
            if logger.isEnabledFor(logging.DEBUG):
                logger.debug("Tool call history on failure: %s", [tc.tool for tc in history])
            return AgentResult(answer="", tool_calls=history, error=error_msg)
        except UsageLimitExceeded as exc:
            error_msg = f"Usage limit exceeded: {exc}"
            logger.error("Agent hit usage limit after %d tool calls: %s", len(history), exc)
            return AgentResult(answer="", tool_calls=history, error=error_msg)
        except RuntimeError as exc:
            error_msg = f"Execution aborted: {exc}"
            logger.error("LLM execution aborted after %d tool calls: %s", len(history), exc)
            return AgentResult(answer="", tool_calls=history, error=error_msg)
        except Exception as exc:
            error_msg = f"Unexpected error ({type(exc).__name__}): {exc}"
            logger.error(
                "Unexpected error during agent execution after %d tool calls: %s: %s",
                len(history),
                type(exc).__name__,
                exc,
            )
            return AgentResult(answer="", tool_calls=history, error=error_msg)

    async def evaluate_expected_answer(self, answer: str, expected_answer: str) -> dict[str, str]:
        """Ask the model to grade an answer against an expected value."""
        logger.debug(
            "Grading answer:\n  Candidate: %s\n  Expected: %s",
            answer[:200] + "..." if len(answer) > 200 else answer,
            expected_answer[:200] + "..." if len(expected_answer) > 200 else expected_answer,
        )

        grader_system = (
            "You are a strict but fair judge of semantic coverage. Follow these rules:\n"
            "1. Break the expected answer into individual facts (names, values, relationships, etc.).\n"
            "2. For each fact, look for the same meaning anywhere in the candidate answer "
            "(synonyms, paraphrases, or richer phrasing all count).\n"
            "3. Extra information in the candidate answer MUST NOT reduce the score as long as every expected fact "
            "is still stated correctly.\n"
            "4. Return 'correct' only when all expected facts are present (even if the candidate says more).\n"
            "5. Return 'partially correct' only when some expected facts appear but at least one fact is missing "
            "or slightly inaccurate.\n"
            "6. Return 'wrong' when the expected information is missing, contradicted, or the candidate claims the "
            "information is unavailable.\n"
            "Respond with concise JSON containing result (correct|wrong|partially correct), comment, and reasoning."
        )
        grader_prompt = (
            "Compare the candidate answer to the expected answer (semantic match, not exact string).\n"
            "Candidate answer:\n"
            f"{answer}\n\n"
            "Expected answer:\n"
            f"{expected_answer}\n\n"
            "Respond with JSON like "
            '{"result":"correct|wrong|partially correct","comment":"short","reasoning":"short"}'
        )

        agent = self._agent_cls(
            model=self._model_reference,
            instructions=grader_system,
            tools=(),
            output_type=GradeResult,
            retries=self._agent_retries,
        )

        try:
            run = await agent.run(grader_prompt, model_settings=self._model_settings)
            out: GradeResult = getattr(run, "output", GradeResult())
            result = out.model_dump()

            logger.debug(
                "Grading result: %s (comment: %s, reasoning: %s)",
                result.get("result", "unknown"),
                result.get("comment", ""),
                result.get("reasoning", ""),
            )

            return result
        except Exception as exc:
            logger.error("Grading failed with error: %s: %s", type(exc).__name__, exc)
            return {"result": "unknown", "comment": f"Grading error: {exc}", "reasoning": ""}

    def _build_system_prompt(self, tools: list[ToolDefinition]) -> str:
        if not tools:
            return "You are an AI assistant. If no tools are suitable, answer directly."

        tool_names = ", ".join(tool.name for tool in tools)
        return (
            "You are an AI assistant that uses tools to answer questions accurately. "
            f"Available tools: {tool_names}.\n\n"
            "IMPORTANT GUIDELINES:\n"
            "1. If a tool call fails, READ THE ERROR MESSAGE CAREFULLY. "
            "It often contains hints about what went wrong and how to fix it.\n"
            "2. If you don't know the correct parameters (like field names or schema), "
            "look for tools that can help you discover this information first.\n"
            "3. Be persistent: try different approaches if one doesn't work.\n"
            "4. YOU MUST ALWAYS PROVIDE A FINAL ANSWER. Even if tools fail, "
            "provide the best answer you can with the information available, "
            "or explain what information you were unable to retrieve."
        )

    def _build_tool_models(self, tools: list[ToolDefinition]) -> dict[str, type[BaseModel]]:
        models: dict[str, type[BaseModel]] = {}
        for tool in tools:
            fields: dict[str, Any] = {}
            for param in tool.parameters:
                py_type = self._map_param_type(param.type)
                field_kwargs: dict[str, Any] = {}
                if param.description:
                    field_kwargs["description"] = param.description

                if getattr(param, "schema", None):
                    schema_extra_raw: dict[str, Any] = param.schema or {}
                    schema_extra = dict(schema_extra_raw)
                    schema_extra.pop("type", None)
                    if schema_extra:
                        field_kwargs["json_schema_extra"] = schema_extra

                if param.default is not None:
                    default_value: Any = param.default
                elif param.required:
                    default_value = ...
                else:
                    default_value = None

                field_info = Field(default_value, **field_kwargs)
                fields[param.name] = (py_type, field_info)

            models[tool.name] = create_model(f"{tool.name}_Args", **fields)
        return models

    def _build_tool_error_response(self, tool_name: str, error_message: str) -> dict[str, Any]:
        """Build a structured error response that guides the model to recover."""
        return {
            "status": "error",
            "tool": tool_name,
            "error": error_message,
            "suggestion": (
                "This tool call failed. Read the error message carefully - it often "
                "contains hints about what went wrong. Consider: (1) calling this tool "
                "with corrected arguments, (2) using a different tool to discover the "
                "correct parameters first, or (3) trying a different approach."
            ),
        }

    def _format_tool_retry_message(self, error_response: dict[str, Any]) -> str:
        """Convert a structured error response into a message for ModelRetry."""
        tool = error_response.get("tool", "unknown")
        error_text = error_response.get("error", "Unknown error")
        suggestion = error_response.get("suggestion")
        base = f"Tool '{tool}' failed with error: {error_text}"
        if suggestion:
            return f"{base}. {suggestion}"
        return base

    def _build_model_reference(self) -> Any:
        """Instantiate a model object for providers that support direct configuration."""
        model_type = (self.model_type or "").lower()
        provider_kwargs = self._provider_kwargs()

        try:
            if model_type in {"openai", "openai-chat"}:
                return OpenAIChatModel(self.model_name, provider=OpenAIProvider(**provider_kwargs))
            if model_type == "openai-responses":
                return OpenAIResponsesModel(
                    self.model_name, provider=OpenAIProvider(**provider_kwargs)
                )
            if model_type.startswith("anthropic"):
                return AnthropicModel(
                    self.model_name, provider=AnthropicProvider(**provider_kwargs)
                )
        except Exception as exc:  # noqa: BLE001
            logger.warning(
                "Failed to build custom provider for model '%s' (%s): %s. Falling back to string reference.",
                self.model_name,
                self.model_type,
                exc,
            )

        return f"{self.model_type}:{self.model_name}"

    def _provider_kwargs(self) -> dict[str, Any]:
        kwargs: dict[str, Any] = {}
        if self.provider_config.base_url:
            kwargs["base_url"] = self.provider_config.base_url
        if self.provider_config.api_key:
            kwargs["api_key"] = self.provider_config.api_key
        return kwargs

    def _map_param_type(self, param_type: str) -> Any:
        """Map simple tool parameter types to Python/Pydantic types."""
        key = param_type.lower()
        mapping: dict[tuple[str, ...], Any] = {
            ("string", "str", "text"): str,
            ("integer", "int"): int,
            ("number", "float", "double"): float,
            ("boolean", "bool"): bool,
            ("object", "map", "dict"): dict[str, Any],
            ("array", "list"): list[Any],
        }
        for aliases, py_type in mapping.items():
            if key in aliases:
                return py_type
        logger.debug("Unknown tool parameter type '%s'; defaulting to Any", param_type)
        return Any<|MERGE_RESOLUTION|>--- conflicted
+++ resolved
@@ -31,8 +31,10 @@
     """Protocol for tool execution strategies."""
 
     async def execute_tool(
-<<<<<<< HEAD
-        self, tool_name: str, arguments: dict[str, Any], user_context: UserContext | None = None
+        self,
+        tool_name: str,
+        arguments: dict[str, Any],
+        user_context: UserContextModel | None = None,
     ) -> Any: ...
 
 
@@ -50,14 +52,6 @@
     answer: str
     tool_calls: list[ToolCallRecord] = field(default_factory=list)
     error: str | None = None  # Execution error if agent failed to produce an answer
-=======
-        self,
-        tool_name: str,
-        arguments: dict[str, Any],
-        user_context: UserContextModel | None = None,
-    ) -> Any:
-        """Execute a tool and return the result.
->>>>>>> 0585e0c3
 
 
 class ProviderConfig(BaseModel):
@@ -108,8 +102,7 @@
         )
 
     async def execute_prompt(
-<<<<<<< HEAD
-        self, prompt: str, user_context: UserContext | None = None, max_turns: int = 20
+        self, prompt: str, user_context: UserContextModel | None = None, max_turns: int = 20
     ) -> AgentResult:
         """Run the agent loop for a prompt using pydantic-ai Agent."""
         history: list[ToolCallRecord] = []
@@ -134,41 +127,6 @@
                         )
                     )
                     raise RuntimeError(error_msg)
-=======
-        self, prompt: str, user_context: UserContextModel | None = None
-    ) -> tuple[str, list[dict[str, Any]]]:
-        """Execute a prompt and return the response and tool calls made.
-
-        Args:
-            prompt: The user prompt to execute
-            user_context: Optional user context for tool execution
-
-        Returns:
-            Tuple of (final_response, list_of_tool_calls_made)
-        """
-        conversation_history: list[dict[str, Any]] = []
-        tool_calls_made: list[dict[str, Any]] = []
-        max_iterations = 10  # Prevent infinite loops
-
-        for _iteration in range(max_iterations):
-            # Get model-specific prompt
-            full_prompt = self._get_model_prompt(prompt, conversation_history)
-
-            # Call the LLM
-            response = await self._call_llm(full_prompt)
-
-            # Check if response contains tool calls
-            tool_calls = self._extract_tool_calls(response)
-
-            if not tool_calls:
-                # No more tool calls, return final response
-                return response, tool_calls_made
-
-            # Execute tool calls
-            tool_results = []
-            for tool_call in tool_calls:
-                tool_calls_made.append(tool_call)
->>>>>>> 0585e0c3
 
                 record = ToolCallRecord(id=None, tool=tool_def.name, arguments=kwargs)
                 try:
