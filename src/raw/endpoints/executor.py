--- conflicted
+++ resolved
@@ -11,14 +11,8 @@
 from raw.endpoints.loader import find_repo_root, EndpointLoader
 from raw.config.user_config import UserConfig
 from raw.config.site_config import SiteConfig
-<<<<<<< HEAD
-import logging
-
-logger = logging.getLogger(__name__)
-=======
 import re
 import numpy as np
->>>>>>> 61dc6a76
 
 class EndpointType(Enum):
     TOOL = "tool"
@@ -348,6 +342,7 @@
         
         # Apply default values
         params = self._apply_defaults(params)
+        
         # Validate parameters
         self._validate_parameters(params)
         
@@ -366,11 +361,7 @@
                     raise ValueError(f"Required parameter missing: {', '.join(missing_params)}")
                 
                 # Convert to DataFrame and then to list of dicts to preserve column names
-                logger.debug(f"Executing SQL: {source} with params: {params}")
                 result = conn.execute(source, params).fetchdf().to_dict("records")
-<<<<<<< HEAD
-                logger.debug(f"Got  {len(result)} results from SQL execution")
-=======
                 
                 # Transform result based on return type if specified
                 endpoint_def = self.endpoint[self.endpoint_type.value]
@@ -396,7 +387,6 @@
                 # Validate the output against the return type definition if enabled
                 if validate_output:
                     self._validate_return(result)
->>>>>>> 61dc6a76
                 return result
                 
             else:  # PROMPT
