import click
import json
import asyncio
from typing import Dict, Any, Optional
from pathlib import Path
from raw.endpoints.runner import run_endpoint as execute_endpoint
from raw.endpoints.executor import EndpointType
from raw.config.user_config import load_user_config
from raw.config.site_config import load_site_config, get_active_profile
from raw.cli.utils import output_result, output_error
<<<<<<< HEAD
import logging

logger = logging.getLogger(__name__)
=======
from raw.config.analytics import track_command_with_timing
>>>>>>> 61dc6a76

@click.command(name="run")
@click.argument("endpoint_type", type=click.Choice([t.value for t in EndpointType]))
@click.argument("name")
@click.option("--param", "-p", multiple=True, help="Parameter in format name=value or name=@file.json for complex values")
@click.option("--profile", help="Profile name to use")
@click.option("--json-output", is_flag=True, help="Output in JSON format")
@click.option("--debug", is_flag=True, help="Show detailed error information")
@click.option("--skip-output-validation", is_flag=True, help="Skip output validation against the return type definition")
@track_command_with_timing("run")
def run_endpoint(endpoint_type: str, name: str, param: tuple[str, ...], profile: Optional[str], json_output: bool, debug: bool, skip_output_validation: bool):
    """Run an endpoint (tool, resource, or prompt).
    
    Parameters can be provided in two ways:
    1. Simple values: --param name=value
    2. Complex values from JSON file: --param name=@file.json
    
    Examples:
        raw run tool my_tool --param name=value
        raw run tool my_tool --param complex=@data.json
    """
    try:
        # Load configs
        site_config = load_site_config()
        user_config = load_user_config(site_config)
        
        profile_name = profile or site_config["profile"]
        
        # Parse parameters
        params: Dict[str, Any] = {}
        for p in param:
            if "=" not in p:
                error_msg = f"Parameter must be in format name=value or name=@file.json: {p}"
                if json_output:
                    output_error(click.BadParameter(error_msg), json_output, debug)
                else:
                    raise click.BadParameter(error_msg)
                    
            key, value = p.split("=", 1)
            
            # Handle JSON file input
            if value.startswith("@"):
                file_path = Path(value[1:])
                if not file_path.exists():
                    raise click.BadParameter(f"JSON file not found: {file_path}")
                try:
                    with open(file_path) as f:
                        value = json.load(f)
                except json.JSONDecodeError as e:
                    raise click.BadParameter(f"Invalid JSON in file {file_path}: {e}")
            
            params[key] = value
        logger.debug(f"Parsed parameters: {params}")
        # Execute endpoint
        result = asyncio.run(execute_endpoint(endpoint_type, name, params, user_config, site_config, profile_name, validate_output=not skip_output_validation))
        
        # Output result
        output_result(result, json_output, debug)
            
    except Exception as e:
        output_error(e, json_output, debug)<|MERGE_RESOLUTION|>--- conflicted
+++ resolved
@@ -8,13 +8,7 @@
 from raw.config.user_config import load_user_config
 from raw.config.site_config import load_site_config, get_active_profile
 from raw.cli.utils import output_result, output_error
-<<<<<<< HEAD
-import logging
-
-logger = logging.getLogger(__name__)
-=======
 from raw.config.analytics import track_command_with_timing
->>>>>>> 61dc6a76
 
 @click.command(name="run")
 @click.argument("endpoint_type", type=click.Choice([t.value for t in EndpointType]))
@@ -67,7 +61,7 @@
                     raise click.BadParameter(f"Invalid JSON in file {file_path}: {e}")
             
             params[key] = value
-        logger.debug(f"Parsed parameters: {params}")
+            
         # Execute endpoint
         result = asyncio.run(execute_endpoint(endpoint_type, name, params, user_config, site_config, profile_name, validate_output=not skip_output_validation))
         
